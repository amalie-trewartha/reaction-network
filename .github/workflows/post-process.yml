name: post-process

on:
  workflow_run:
    types:
      - completed
    workflows:
      - "testing"

jobs:
  merge-me:
    name: Merge me!
    runs-on: ubuntu-latest
    steps:
      - if: ${{ github.event.workflow_run.conclusion == 'success' }}
        name: Merge me!
        uses: ridedott/merge-me-action@v2
        with:
          GITHUB_TOKEN: ${{ secrets.GITHUB_TOKEN }}

  auto-gen-release:
    runs-on: ubuntu-latest
    env:
      GITHUB_TOKEN: ${{ secrets.SEMVER_BUMP_TOKEN }}
    steps:
<<<<<<< HEAD
      - # It is often a desired behavior to merge only when a workflow execution
        # succeeds. This can be changed as needed.
        if: ${{ github.event.workflow_run.conclusion == 'success' }}
        uses: rymndhng/release-on-push-action@v0.25.0
=======
      - if: ${{ github.event.workflow_run.conclusion == 'success' }}
        uses: rymndhng/release-on-push-action@v0.27.0
>>>>>>> fe57f82e
        with:
          bump_version_scheme: norelease<|MERGE_RESOLUTION|>--- conflicted
+++ resolved
@@ -23,14 +23,7 @@
     env:
       GITHUB_TOKEN: ${{ secrets.SEMVER_BUMP_TOKEN }}
     steps:
-<<<<<<< HEAD
-      - # It is often a desired behavior to merge only when a workflow execution
-        # succeeds. This can be changed as needed.
-        if: ${{ github.event.workflow_run.conclusion == 'success' }}
-        uses: rymndhng/release-on-push-action@v0.25.0
-=======
       - if: ${{ github.event.workflow_run.conclusion == 'success' }}
         uses: rymndhng/release-on-push-action@v0.27.0
->>>>>>> fe57f82e
         with:
           bump_version_scheme: norelease